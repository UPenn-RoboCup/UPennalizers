--Darwin OP Commmanager for NSL 2011
module(..., package.seeall);

--Added for Hardware config file
local cwd = unix.getcwd();
package.path = cwd.."/../Config/?.lua;"..package.path;

require('DynamixelPacket');
require('Dynamixel');
require('unix');
require('shm');
require('carray');
require('vector');
require('Config');
require('Transform')

print("Robot ID:",Config.game.robotID);

-- USB disconnect bug
USB_bug = 1;


idMap = Config.servo.idMap;
nJoint = #idMap;
scale={};
for i=1,nJoint do 
	scale[i]=Config.servo.steps[i]/Config.servo.moveRange[i];
end
dirReverse = Config.servo.dirReverse;
posZero=Config.servo.posZero;
gyrZero=Config.gyro.zero;
legBias=Config.walk.servoBias;
for i=1,12 do 	posZero[i+5]=posZero[i+5]+legBias[i];end
syncread_enable=Config.servo.syncread;

tLast=0;
slopeChanged=false;
chk_servo_no=0;
count=1;

USB_bug = 0;

for i = 1,#Config.servo.dirReverse do
   scale[Config.servo.dirReverse[i]] = -scale[Config.servo.dirReverse[i]];
end

-- Setup shared memory
function shm_init()
   shm.destroy('dcmSensor');
   sensorShm = shm.new('dcmSensor');
   sensorShm.time = vector.zeros(1);
   sensorShm.count = vector.zeros(1);
   sensorShm.position = vector.zeros(nJoint);
   sensorShm.button = vector.zeros(2); --OP has TWO buttons

   sensorShm.imuAngle = vector.zeros(3);
   sensorShm.imuAcc = vector.zeros(3);
   sensorShm.imuGyr = vector.zeros(3);
   sensorShm.imuAccRaw = vector.zeros(3);
   sensorShm.imuGyrRaw = vector.zeros(3);
   sensorShm.imuGyrBias=vector.zeros(3); --rate gyro bias
   sensorShm.temperature=vector.zeros(nJoint);
   sensorShm.battery=vector.zeros(nJoint);
   sensorShm.updatedCount =vector.zeros(1);   --Increases at every cycle


   shm.destroy('dcmActuator');
   actuatorShm = shm.new('dcmActuator');
   print(nJoint)
   actuatorShm.command = vector.zeros(nJoint);
   actuatorShm.velocity = vector.zeros(nJoint);
   actuatorShm.hardness = vector.zeros(nJoint);
   actuatorShm.offset = vector.zeros(nJoint);
   actuatorShm.led = vector.zeros(1);

   actuatorShm.torqueEnable = vector.zeros(1); --Global torque on.off
   actuatorShm.slope=vector.ones(nJoint)*32; --default compliance slope is 32
   actuatorShm.slopeChanged=vector.ones(1);  --set compliance once
   actuatorShm.velocityChanged=vector.zeros(1);
   actuatorShm.hardnessChanged=vector.zeros(1);
   actuatorShm.torqueEnableChanged=vector.zeros(1);

   actuatorShm.backled = vector.zeros(3);  --red blue green
   actuatorShm.eyeled = vector.zeros(3);   --RGB15 eye led
   actuatorShm.headled = vector.zeros(3);  --RGB15 head led
   actuatorShm.headledChanged = vector.zeros(1);

   actuatorShm.readType=vector.zeros(1);   --0: Head only 1: All servos 2: Head+Leg
   --Dummy variable (for compatibility with nao)
   actuatorShm.ledFaceRight=vector.zeros(24);
   actuatorShm.ledFaceLeft=vector.zeros(24);
   actuatorShm.ledChest=vector.zeros(24);
end

-- Setup CArray mappings into shared memory
function carray_init()
   sensor = {};
   for k,v in sensorShm.next, sensorShm do
      sensor[k] = carray.cast(sensorShm:pointer(k));
   end

   actuator = {};
   for k,v in actuatorShm.next, actuatorShm do
      actuator[k] = carray.cast(actuatorShm:pointer(k));
   end
end


function sync_command()
   local addr = 30;
   local ids = {};
   local data = {};
   local n = 0;
   for i = 1,#idMap do
      if (actuator.hardness[i] > 0) then
	 n = n+1;
	 ids[n] = idMap[i];
	--SJ: HP head linkage is handled here 
         local word=0;
	 if Config.platform.name=='darwinhp' and i==2 then
	    linkangle=Config.head.invlinkParam[2]+
		actuator.command[2]*Config.head.invlinkParam[1];
	    word = posZero[i] + scale[i]*
	        (linkangle+actuator.offset[i]);
	 else
	    word = posZero[i] + scale[i]*
	      (actuator.command[i]+actuator.offset[i]);
	 end
	 data[n] = math.min(math.max(word, 0), Config.servo.steps[i]-1);
      else
	 actuator.command[i] = sensor.position[i];
      end
   end
   if (n > 0) then
      Dynamixel.sync_write_word(ids, addr, data);
   end
end


function sync_hardness()
   local addr=34; --hardness is working with RX28
   local ids = {};
   local data = {};
   local n = 0;
   for i = 1,#idMap do
	 n = n+1;
	 ids[n] = idMap[i];
	 data[n] = 1023*actuator.hardness[i];
   end
   if (n > 0) then
      Dynamixel.sync_write_word(ids, addr, data);
   end
end

function sync_hardness()
   local addr=34; --hardness is working with RX28
   local ids = {};
   local data = {};
   local n = 0;
   for i = 1,#idMap do
	 n = n+1;
	 ids[n] = idMap[i];
	 data[n] = 1023*actuator.hardness[i];
   end
   if (n > 0) then
      Dynamixel.sync_write_word(ids, addr, data);
   end
end

function torque_enable()
   local addr = 24;
   local ids = {};
   local data = {};
   local n = 0;
   for i = 1,#idMap do
	n = n+1;
	ids[n] = idMap[i];
	data[n] = actuator.torqueEnable[1];
   end
   if (n > 0) then
      Dynamixel.sync_write_byte(ids, addr, data);
   end   
   print("Torque enable changed")
end

--added by SJ... we need compliance slope control for kicking
function sync_slope()
   if Config.servo.pid==0 then
	   local addr={28,29};
	   local ids = {};
	   local data = {};
	   local n = 0;
	   for i = 1,#idMap do
		 n = n+1;
		 ids[n] = idMap[i];
		 data[n] = actuator.slope[i];
	   end
	   Dynamixel.sync_write_byte(ids, addr[1], data);
	   Dynamixel.sync_write_byte(ids, addr[2], data);
   else


   end
end

battery_warning=0;

function sync_battery()
--DarwinOP specific: only check leg servos
   chk_servo_no=(chk_servo_no%12)+1;
   sensor.battery[chk_servo_no+5]=Dynamixel.get_battery(chk_servo_no+5);
   sensor.temperature[chk_servo_no+5]=Dynamixel.get_temperature(chk_servo_no+5);

   local bat_min=200;
   for i=6,17 do
	if sensor.battery[i]>0 then
		bat_min=math.min(bat_min,sensor.battery[i]);
	end
   end
   if bat_min<Config.bat_low then battery_warning=1;
   else battery_warning=0;
   end
end

function sync_led()
--New function to turn on status LEDs
	local packet;

	if count%20==0 then --5 fps eye led refresh rate
		packet=actuator.eyeled[1]+32*actuator.eyeled[2]+1024*actuator.eyeled[3];
		Dynamixel.sync_write_word({200},28,{packet});
	        unix.usleep(100);
	end

        if battery_warning==1 then
		packet=5;
		Dynamixel.sync_write_word({200},26,{packet});
	        unix.usleep(100);
		battery_warning=0;
       
	elseif count%20==10 then --5 fps head led refresh rate
		packet=actuator.headled[1]+32*actuator.headled[2]+1024*actuator.headled[3];
		Dynamixel.sync_write_word({200},26,{packet});
	        unix.usleep(100);
	end
	
        if count%400==225 then --0.25 fps back led refresh rate
	--Back LED	
		packet=actuator.backled[1]+2*actuator.backled[2]+4*actuator.backled[3];
		Dynamixel.sync_write_byte({200},25,{packet});
	        unix.usleep(100);
	end
end

function nonsync_read()

  --Position reading
	local idToRead={1,2};   --Head only reading
	if actuator.readType[1]==1 then --All servo reading
		for i=1,#idMap do 
			idToRead[i]=i;
		end
  elseif actuator.readType[1]==3 then -- Read ankles only
    idToRead = {10,16}; --kankle ids
    for i = 1,#idMap do
	    sensor.position[i] = actuator.command[i];
	  end;
  else --if actuator.readType[1]==0 then --Head only reading
	  for i = 3,#idMap do
	    sensor.position[i] = actuator.command[i];
	  end;

--[[
	elseif actuator.readType[1]==2 then --Head+Leg reading
	    for i = 3,6 do
	        sensor.position[i] = actuator.command[i];
	    end;
	    for i = 18,#idMap do
	        sensor.position[i] = actuator.command[i];
	    end;

  	    c_mod=count%4;
	    if c_mod==1 then	idToRead={6,7,8};  
	    elseif c_mod==2 then 	idToRead={9,10,11};  
	    elseif c_mod==3 then	idToRead={12,13,14}
	    else	idToRead={15,16,17};  
	    end
	elseif actuator.readType[1]==3 then --No reading
  	    idToRead={}; 
	    for i = 1,#idMap do
	        sensor.position[i] = actuator.command[i];
	    end;
--]]

	end
<<<<<<< HEAD

  -- Update the readings
  for i = 1,#idToRead do
 	  local id = idMap[idToRead[i]];
    --Sometimes DCM crashes here... maybe a bug
    local raw=null;
    if id then
      raw=Dynamixel.get_position(id);
      if raw then
        sensor.position[ idToRead[i] ] = (raw-posZero[i])/scale[i] - actuator.offset[i];
      end
    end
  end
=======
	for i = 1,#idToRead do
 	    local id = idMap[idToRead[i]];
	    --Sometimes DCM crashes here... maybe a bug
            local raw=null;
	    if id then
	        raw=Dynamixel.get_position(id);
	        if raw then
		    sensor.position[ idToRead[i] ] = (raw-posZero[i])/scale[i] - actuator.offset[i];
	    	end
	    end
	end
>>>>>>> 8436464e

  --IMU reading

  local data=Dynamixel.read_data(200,38,12);
  local offset=1;

  if data and #data>11 then
    for i=1,3 do
      sensor.imuGyr[Config.gyro.rpy[i]] =
        Config.gyro.sensitivity[i]*
        (DynamixelPacket.byte_to_word(data[offset],data[offset+1])-gyrZero[i]);

      sensor.imuAcc[Config.acc.xyz[i]] = 
        Config.acc.sensitivity[i]*
        (DynamixelPacket.byte_to_word(data[offset+6],data[offset+7])-Config.acc.zero[i]);

      sensor.imuGyrRaw[Config.gyro.rpy[i]]=DynamixelPacket.byte_to_word(data[offset],data[offset+1]);
      sensor.imuAccRaw[Config.acc.xyz[i]]=DynamixelPacket.byte_to_word(data[offset+6],data[offset+7]);
      offset = offset + 2;
    end
  end

  --Button reading
  data=Dynamixel.read_data(200,30,1);
  if data then
    sensor.button[1]=math.floor(data[1]/2);
    sensor.button[2]=data[1]%2;
	end
end

function sync_read(timeout)
  local idCM = 128; -- CM-7xx board
  local addr = 64;
  local len = 120;
  timeout = timeout or 0.010;
  local data = Dynamixel.read_data(idCM, addr, len);
  if ((not data) or (#data ~= len)) then
    print("No data")
    return 
  end
  sensor.button[1] = data[1];
  local offset = 17;
  for i = 1,3 do
    sensor.imuAccRaw[Config.acc.xyz[i]] =
      DynamixelPacket.byte_to_word(data[offset],data[offset+1]);
    sensor.imuGyrRaw[Config.gyro.rpy[i]]=
      DynamixelPacket.byte_to_word(data[offset+6],data[offset+7]);

    sensor.imuGyr[Config.gyro.rpy[i]] = 
      Config.gyro.sensitivity[i]*
      (sensor.imuGyrRaw[Config.gyro.rpy[i]]-gyrZero[i]);
    sensor.imuAcc[Config.acc.xyz[i]] = 
      Config.acc.sensitivity[i]*
      (sensor.imuAccRaw[Config.acc.xyz[i]]-Config.acc.zero[i]);
    sensor.imuAngle[i] = (1/1024)*
	    (DynamixelPacket.byte_to_word(data[offset+12],data[offset+13]) - 32768);

    offset = offset + 2;

   end

   offset = 35;
   -- Check data is position data
   if ((data[offset] == 36) and (data[offset+1] == 2)) then
      offset = offset + 2;
      for i = 1,#idMap do
	 local id = idMap[i];
	 if (data[offset+3*id] == id) then
	    local low = data[offset+3*id+1];
	    local high = data[offset+3*id+2];
	    local raw = DynamixelPacket.byte_to_word(low, high);
	    sensor.position[i] = (raw-posZero[i])/scale[i] - actuator.offset[i];
	 end
      end
   end
   return 1;
end


function entry()
  Dynamixel.open();
  --   Dynamixel.ping_probe();
  --We have to manually turn on the MC for OP   
  Dynamixel.set_torque_enable(200,1);
  unix.usleep(200000);
  -- Dynamixel.ping_probe();
  shm_init();
  carray_init();
  -- Read head and not legs
  actuator.readType[1]=1;
  -- Read only kankles
  actuator.readType[1]=3;
  
  if syncread_enable==1 then
	  calibrate_gyro();
  end
end

function calibrate_gyro()
	print("Calibrating gyro....");
 	gyrZero=vector.zeros(3);
	count=0;
        if syncread_enable==1 then
	   for i=1,50 do --For HP
	      local data = Dynamixel.read_data(128,64,120);
	      local offset=17;
 	      if data then
		count=count+1;
		for k=1,3 do
	           gyrZero[k]=gyrZero[k]+
		   DynamixelPacket.byte_to_word(data[offset+6],data[offset+7]);
		   offset=offset+2;
		end
	      end
	      unix.usleep(10000);--10ms
           end
	else
	  for i=1,100 do
	      local data=Dynamixel.read_data(200,38,12);
	      local offset=1;
 	      if data then
		count=count+1;
		for k=1,3 do
		   gyrZero[k]=gyrZero[k]+
		   DynamixelPacket.byte_to_word(data[offset],data[offset+1]);
		   offset=offset+2;
		end
	      end
	   unix.usleep(10000);--10ms
	   end
	end
	gyrZero=gyrZero/count;
	print("Calibrating done",unpack(gyrZero));
	return gyrZero
end


function calibrate_acc()
	print("Calibrating Acc....");
	local acc=vector.zeros(3);
	count=0;
        if syncread_enable==1 then --for HP
	   for i=1,50 do 
	      local data = Dynamixel.read_data(128,64,120);
	      local offset=17;
 	      if data then
		count=count+1;
		for k=1,3 do
	           acc[k]=acc[k]+
		   DynamixelPacket.byte_to_word(data[offset],data[offset+1]);
		   offset=offset+2;
		end
	      end
	      unix.usleep(10000);--10ms
           end
	else
	  for i=1,100 do
	      local data=Dynamixel.read_data(200,38,12);
	      local offset=1;
 	      if data then
		count=count+1;
		for k=1,3 do
		   acc[k]=acc[k]+
			DynamixelPacket.byte_to_word(data[offset+6],data[offset+7]);
		   offset=offset+2;
		end
	      end
	   unix.usleep(10000);--10ms
	   end
	end
	acc=acc/count
	return acc
end

function update_imu()
	t=unix.time();
	if tLast==0 then tLast=t; end
	tPassed=t-tLast;
	tLast=t;
	iAngle=vector.new({sensor.imuAngle[1],sensor.imuAngle[2],sensor.imuAngle[3]});
	gyrAngleDelta = vector.new({sensor.imuGyr[1],sensor.imuGyr[2],sensor.imuGyr[3]})
                *math.pi/180 * tPassed; --dps to rps conversion

	--Angle transformation: yaw -> pitch -> roll
	local tTrans=Transform.rotZ(iAngle[3]);
	tTrans=tTrans*Transform.rotY(iAngle[2]);
	tTrans=tTrans*Transform.rotX(iAngle[1]);

	local tTransDelta=Transform.rotZ(gyrAngleDelta[3]);
	tTransDelta=tTransDelta*Transform.rotY(gyrAngleDelta[2]);
	tTransDelta=tTransDelta*Transform.rotX(gyrAngleDelta[1]);

	tTrans=tTrans*tTransDelta;
	iAngle=Transform.getRPY(tTrans);

        local accMag=sensor.imuAcc[1]^2+sensor.imuAcc[2]^2+sensor.imuAcc[3]^2;
 	if accMag>Config.angle.gMin and accMag<Config.angle.gMax then
           local angY=math.atan2(sensor.imuAcc[1], math.sqrt(sensor.imuAcc[2]^2+sensor.imuAcc[3]^2) );
           local angX=math.atan2(sensor.imuAcc[2], math.sqrt(sensor.imuAcc[1]^2+sensor.imuAcc[3]^2) );
           iAngle[1], iAngle[2] =
 	        (1-Config.angle.accFactor)*iAngle[1]+Config.angle.accFactor*angX,
           (1-Config.angle.accFactor)*iAngle[2]+Config.angle.accFactor*angY;
	end

	sensor.imuAngle[1],sensor.imuAngle[2],sensor.imuAngle[3] = iAngle[1],iAngle[2],iAngle[3];

end

nButton = 0;
function update()

  -- Grab all tty's and see if different than
  -- the previous tty (Felix's USB bug)
if( USB_bug == 1 ) then
  local ttyname = 'none'
  local ttys = unix.readdir("/dev");
  for i=1,#ttys do
    if (string.find(ttys[i], "tty.usb") or
        string.find(ttys[i], "ttyUSB")) then
      ttyname = "/dev/"..ttys[i];
      break;
    end 
  end
  if( ttyname ~= Dynamixel.dttyname ) then
    if( Dynamixel.dttyname ~= nil ) then
    print('bug detected! Found '..ttyname..', but connected original is: '.. Dynamixel.dttyname);
    -- Close, then wait .2 seconds, then try opening again
    Dynamixel.close();
    unix.sleep( 200000 ); -- .2 seconds
    Dynamixel.open();
  end
  end
end


   if syncread_enable==1 then
     sync_read(0.010);
   else
     nonsync_read();
     update_imu();
   end
   if Config.platform.name=='darwinhp' then
	    sensor.position[2]=Config.head.linkParam[2]+
		sensor.position[2]*Config.head.linkParam[1];
   end

   count=count+1;
   sensor.updatedCount[1]=count%100; --This count indicates whether DCM has processed current reading or not
   if count%100==0 then 
	sync_battery();
   end
   if actuator.hardnessChanged[1]==1 then
	sync_hardness();
	unix.usleep(100);
	actuator.hardnessChanged[1]=0;
   end
   if actuator.slopeChanged[1]==1 then
	sync_slope();
	actuator.slopeChanged[1]=0;
        unix.usleep(100);
   end
   if actuator.velocityChanged[1]==1 then
        sync_velocity();
	actuator.velocityChanged[1]=0;
        unix.usleep(100);
   end
   if actuator.torqueEnableChanged[1]==1 then
        torque_enable();
	actuator.torqueEnableChanged[1]=0;
        unix.usleep(100);
   end

   sync_command();
   unix.usleep(100);

   sync_led();
end

function exit()
   Dynamixel.close();
end
<|MERGE_RESOLUTION|>--- conflicted
+++ resolved
@@ -293,7 +293,7 @@
 --]]
 
 	end
-<<<<<<< HEAD
+
 
   -- Update the readings
   for i = 1,#idToRead do
@@ -307,19 +307,7 @@
       end
     end
   end
-=======
-	for i = 1,#idToRead do
- 	    local id = idMap[idToRead[i]];
-	    --Sometimes DCM crashes here... maybe a bug
-            local raw=null;
-	    if id then
-	        raw=Dynamixel.get_position(id);
-	        if raw then
-		    sensor.position[ idToRead[i] ] = (raw-posZero[i])/scale[i] - actuator.offset[i];
-	    	end
-	    end
-	end
->>>>>>> 8436464e
+
 
   --IMU reading
 
