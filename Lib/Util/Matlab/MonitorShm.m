clear all;
% Players and team to track
nPlayers = 1;
teamNumbers = [18];
team2track = 1;
player2track = 1;

% Should monitor run continuously?
continuous = 1;

%% Enter loop
figure(1);
clf;
tDisplay = .2; % Display every x seconds
tStart = tic;
nUpdate = 0;
scale = 1; % 1: labelA, 4: labelB

%% Initialize data
robots = cell(nPlayers, length(teamNumbers));
for t = 1:length(teamNumbers)
    for p = 1:nPlayers
        robots{p,t} = shm_robot(teamNumbers(t), p);
    end
end

%% Update our plots
while continuous
    nUpdate = nUpdate + 1;
    
    %% Draw our information
    tElapsed=toc(tStart);
    if( tElapsed>tDisplay )
        tStart = tic;
<<<<<<< HEAD
        
        subplot(2,2,1);
        yuyv = sw.vcmImage.get_yuyv();
        rgb = yuyv2rgb( typecast(yuyv(:), 'uint32') );
        rgb = reshape(rgb,[80,120,3]);
        rgb = permute(rgb,[2 1 3]);
        imagesc( rgb );
        %disp('Received image.')

        subplot(2,2,2);
        labelA = sw.vcmImage.get_labelA();
        labelA = typecast( labelA, 'uint8' );
        labelA = reshape(  labelA, [80,60] );
        labelA = permute(  labelA, [2 1]   );
        imagesc(labelA);
        colormap(cmap);

%{
        hold on;
        plot_ball( sw.vcmBall );
        plot_goalposts( sw.vcmGoal );
        %disp('Received Label A.')
  %}      
        subplot(2,2,3);
        % Draw the field for localization reasons
        plot_field();
        hold on;
        % plot robots
        for t = 1:length(teamNumbers)
            for p = 1:nPlayers
                if (~isempty(robots{p, t}))
                    plot_robot_struct(robots{p, t});
                end
            end
        end
drawnow;

%tElapsedDiv=1/toc(tStart)
        
%        subplot(2,2,4);
        % What to draw here?
%{
        plot(10,10);
        hold on;
        plot_goalposts( sw.vcmGoal );
%}        
=======
        % Show the monitor
        show_monitor( robots, scale, team2track, player2track );
        drawnow;
>>>>>>> f9d94371
    end
    
end<|MERGE_RESOLUTION|>--- conflicted
+++ resolved
@@ -32,58 +32,9 @@
     tElapsed=toc(tStart);
     if( tElapsed>tDisplay )
         tStart = tic;
-<<<<<<< HEAD
-        
-        subplot(2,2,1);
-        yuyv = sw.vcmImage.get_yuyv();
-        rgb = yuyv2rgb( typecast(yuyv(:), 'uint32') );
-        rgb = reshape(rgb,[80,120,3]);
-        rgb = permute(rgb,[2 1 3]);
-        imagesc( rgb );
-        %disp('Received image.')
-
-        subplot(2,2,2);
-        labelA = sw.vcmImage.get_labelA();
-        labelA = typecast( labelA, 'uint8' );
-        labelA = reshape(  labelA, [80,60] );
-        labelA = permute(  labelA, [2 1]   );
-        imagesc(labelA);
-        colormap(cmap);
-
-%{
-        hold on;
-        plot_ball( sw.vcmBall );
-        plot_goalposts( sw.vcmGoal );
-        %disp('Received Label A.')
-  %}      
-        subplot(2,2,3);
-        % Draw the field for localization reasons
-        plot_field();
-        hold on;
-        % plot robots
-        for t = 1:length(teamNumbers)
-            for p = 1:nPlayers
-                if (~isempty(robots{p, t}))
-                    plot_robot_struct(robots{p, t});
-                end
-            end
-        end
-drawnow;
-
-%tElapsedDiv=1/toc(tStart)
-        
-%        subplot(2,2,4);
-        % What to draw here?
-%{
-        plot(10,10);
-        hold on;
-        plot_goalposts( sw.vcmGoal );
-%}        
-=======
         % Show the monitor
         show_monitor( robots, scale, team2track, player2track );
         drawnow;
->>>>>>> f9d94371
     end
     
 end