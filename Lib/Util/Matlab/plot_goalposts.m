function [ ] = plot_goalposts( postStats, scale )
%UNTITLED Summary of this function goes here
%   Detailed explanation goes here
if( postStats.area == 0 ) return; end
r0=postStats.axisMajor/2;
w0=postStats.axisMinor/2;
a0 = -1*postStats.orientation;
rot=[cos(a0) -sin(a0);sin(a0) cos(a0)];
x11=postStats.centroid+(rot*[r0 w0]')';
x12=postStats.centroid+(rot*[-r0 w0]')';
x21=postStats.centroid+(rot*[r0 -w0]')';
x22=postStats.centroid+(rot*[-r0 -w0]')';
plot([x11(1) x12(1)],[x11(2) x12(2)],'r','LineWidth',2);
plot([x21(1) x22(1)],[x21(2) x22(2)],'r','LineWidth',2);
plot([x12(1) x22(1)],[x12(2) x22(2)],'r','LineWidth',2);
plot([x11(1) x21(1)],[x11(2) x21(2)],'r','LineWidth',2);

<<<<<<< HEAD
vcmGoal.get_postBoundingBox1();
vcmGoal.get_postBoundingBox2();
if (vcmGoal.get_detect() ~= 0 )
    disp('Goal detected!');
    scale = 4;
    bbox = scale*vcmGoal.get_postBoundingBox1();

    %Check added by SJ
    if bbox(2)-bbox(1)>0 && bbox(4)-bbox(3)>0
      rectangle('Position',[bbox(1), bbox(3), bbox(2)-bbox(1), bbox(4)-bbox(3)],'LineWidth',2);
    end
end
=======
>>>>>>> f9d94371

end
<|MERGE_RESOLUTION|>--- conflicted
+++ resolved
@@ -15,20 +15,4 @@
 plot([x12(1) x22(1)],[x12(2) x22(2)],'r','LineWidth',2);
 plot([x11(1) x21(1)],[x11(2) x21(2)],'r','LineWidth',2);
 
-<<<<<<< HEAD
-vcmGoal.get_postBoundingBox1();
-vcmGoal.get_postBoundingBox2();
-if (vcmGoal.get_detect() ~= 0 )
-    disp('Goal detected!');
-    scale = 4;
-    bbox = scale*vcmGoal.get_postBoundingBox1();
-
-    %Check added by SJ
-    if bbox(2)-bbox(1)>0 && bbox(4)-bbox(3)>0
-      rectangle('Position',[bbox(1), bbox(3), bbox(2)-bbox(1), bbox(4)-bbox(3)],'LineWidth',2);
-    end
 end
-=======
->>>>>>> f9d94371
-
-end
